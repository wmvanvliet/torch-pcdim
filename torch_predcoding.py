--- conflicted
+++ resolved
@@ -26,7 +26,7 @@
         How many units in the next layer, i.e. the number of outgoing connections.
     batch_size : int
         The number of inputs we compute per batch.
-    td_weights : tensor (n_in, n_units) | None
+    td_weights : tensor (n_units, n_in) | None
         The weight matrix used to back-propagate the prediction to the previous layer.
         When not specified, a randomly initiated matrix will be used.
     eps_1 : float
@@ -65,25 +65,9 @@
         self.register_buffer("bu_err", torch.zeros((self.batch_size, self.n_units)))
 
         # Optionally initialize the weight matrices
-<<<<<<< HEAD
-        if td_weights is None:
-            td_weights = torch.rand(n_in, n_units) * 0.1
-        assert td_weights.shape == (n_in, n_units)
-=======
-        if bu_weights is None:
-            bu_weights = torch.rand(n_in, n_units) * 0.1
         if td_weights is None:
             td_weights = torch.rand(n_units, n_in) * 0.1
-        assert bu_weights.shape == (n_in, n_units)
         assert td_weights.shape == (n_units, n_in)
-        bu_normalizer = 1 / (torch.sum(bu_weights, dim=0, keepdim=True) + 1)
-        td_normalizer = 1 / (torch.sum(td_weights, dim=1, keepdim=True) + 1)
-        bu_weights *= bu_normalizer
-        td_weights *= td_normalizer
-        self.register_parameter(
-            "bu_weights", nn.Parameter(bu_weights, requires_grad=False)
-        )
->>>>>>> f4a6c9af
         self.register_parameter(
             "td_weights", nn.Parameter(td_weights, requires_grad=False)
         )
@@ -121,13 +105,9 @@
             The bottom-up error that needs to propagate to the next layer.
         """
         if not self.clamped:
-            l = 1 / (self.td_weights.sum(axis=0, keepdims=True) + 1)
+            l = 1 / (self.td_weights.sum(axis=1, keepdims=True) + 1)
             self.state = torch.maximum(self.eps_2, self.state) * (
-<<<<<<< HEAD
-                ((l * self.td_weights).T @ bu_err) + (l.T * self.td_err)
-=======
-                (bu_err @ self.bu_weights) + (self.bu_normalizer * self.td_err)
->>>>>>> f4a6c9af
+                (bu_err @ (l * self.td_weights).T) + (l.T * self.td_err)
             )
         self.bu_err = self.state / torch.maximum(self.eps_1, self.reconstruction)
         self.td_err = self.reconstruction / torch.maximum(self.eps_1, self.state)
@@ -149,12 +129,8 @@
             that needs to be back-propagated.
         """
         self.reconstruction = reconstruction
-<<<<<<< HEAD
         normalizer = 1 / (self.td_weights.sum(axis=0, keepdims=True) + 1)
-        return (normalizer * self.td_weights) @ self.state
-=======
-        return self.state @ self.td_weights
->>>>>>> f4a6c9af
+        return self.state @ (normalizer * self.td_weights)
 
     def clamp(self, state):
         """Clamp the units to a predefined state.
@@ -305,7 +281,7 @@
         How many units in the previous layer, i.e. the number of incoming connections.
     batch_size : int
         The number of inputs we compute per batch.
-    td_weights : tensor (n_in, n_units) | None
+    td_weights : tensor (n_units, n_in) | None
         The weight matrix used to back-propagate the prediction to the previous layer.
         When not specified, a randomly initiated matrix will be used.
     eps_2 : float
@@ -333,25 +309,9 @@
         )
 
         # Optionally initialize the weight matrices
-<<<<<<< HEAD
-        if td_weights is None:
-            td_weights = torch.rand(n_in, n_units) * 0.1
-        assert td_weights.shape == (n_in, n_units)
-=======
-        if bu_weights is None:
-            bu_weights = torch.rand(n_in, n_units) * 0.1
         if td_weights is None:
             td_weights = torch.rand(n_units, n_in) * 0.1
-        assert bu_weights.shape == (n_in, n_units)
         assert td_weights.shape == (n_units, n_in)
-        bu_normalizer = 1 / (torch.sum(bu_weights, dim=0, keepdim=True) + 0)
-        td_normalizer = 1 / (torch.sum(td_weights, dim=1, keepdim=True) + 0)
-        bu_weights *= bu_normalizer
-        td_weights *= td_normalizer
-        self.register_parameter(
-            "bu_weights", nn.Parameter(bu_weights, requires_grad=False)
-        )
->>>>>>> f4a6c9af
         self.register_parameter(
             "td_weights", nn.Parameter(td_weights, requires_grad=False)
         )
@@ -384,13 +344,9 @@
             The new state of the units in this layer. This is the output of the model.
         """
         if not self.clamped:
-            normalizer = 1 / (self.td_weights.sum(axis=0, keepdims=True) + 0)
+            normalizer = 1 / (self.td_weights.sum(axis=1, keepdims=True) + 0)
             self.state = torch.maximum(self.eps_2, self.state) * (
-<<<<<<< HEAD
-                (normalizer * self.td_weights).T @ bu_err
-=======
-                bu_err @ self.bu_weights
->>>>>>> f4a6c9af
+                bu_err @ (normalizer * self.td_weights).T
             )
         return self.state
 
@@ -403,12 +359,8 @@
             The reconstruction of the state of the units in the previous layer
             that needs to be back-propagated.
         """
-<<<<<<< HEAD
         normalizer = 1 / (self.td_weights.sum(axis=0, keepdims=True) + 0)
-        return (normalizer * self.td_weights) @ self.state
-=======
-        return self.state @ self.td_weights
->>>>>>> f4a6c9af
+        return self.state @ (normalizer * self.td_weights)
 
     def clamp(self, state):
         """Clamp the units to a predefined state.
@@ -435,11 +387,5 @@
         """
         self.td_weights.set_(
             torch.maximum(self.eps_2, self.td_weights)
-<<<<<<< HEAD
-            * ((bu_err @ self.state.T) / self.state.sum(axis=1, keepdims=True).T)
-        )
-=======
             * ((self.state.T @ bu_err) / self.state.sum(axis=0, keepdims=True).T)
-        )
-        self.bu_weights.set_(self.td_weights.T)
->>>>>>> f4a6c9af
+        )