--- conflicted
+++ resolved
@@ -7,8 +7,6 @@
 methods should be called in sequence, followed by calling all the ``backward`` methods
 in reverse sequence.
 """
-from collections import OrderedDict
-
 import torch
 from torch import nn
 
@@ -184,6 +182,16 @@
         self.normalizer = 1 / (torch.sum(self.bu_weights, dim=0, keepdim=True) + 1)
         self.bu_weights_normalized = self.bu_weights * self.normalizer
 
+    def extra_repr(self):
+        """Get some additional information about this module.
+
+        Returns
+        -------
+        out : str
+            Some extra information about this module.
+        """
+        return f"n_in={self.n_in}, n_units={self.n_units}"
+
 
 class InputLayer(nn.Module):
     """A predictive-coding layer that is at the bottom of the stack.
@@ -290,6 +298,16 @@
     def release_clamp(self):
         """Release any clamped state from the units."""
         self.clamped = False
+
+    def extra_repr(self):
+        """Get some additional information about this module.
+
+        Returns
+        -------
+        out : str
+            Some extra information about this module.
+        """
+        return f"n_units={self.n_units}"
 
 
 class OutputLayer(nn.Module):
@@ -437,133 +455,12 @@
         self.normalizer = 1 / torch.sum(self.bu_weights, dim=0, keepdim=True)
         self.bu_weights_normalized = self.bu_weights * self.normalizer
 
-
-class PCModel(nn.Module):
-    """A full predictive coding model.
-
-    Parameters
-    ----------
-    n_units : list of int
-        For each layer, the number of units in that layer. There should be at least two
-        layers: the input and output layers.
-    batch_size : int
-        The batch size used during operation of the model.
-    """
-
-    def __init__(self, n_units, batch_size=64):
-        super().__init__()
-        self.batch_size = batch_size
-
-        assert len(n_units) >= 2, "The model must have at least 2 layers (input/output)"
-        layers = list()
-        layers.append(("input", InputLayer(batch_size=batch_size, n_units=n_units[0])))
-        for i, n in enumerate(n_units[1:-1], 1):
-            layers.append(
-                (
-                    f"hidden{i}",
-                    MiddleLayer(batch_size=batch_size, n_in=n_units[i - 1], n_units=n),
-                )
-            )
-        layers.append(
-            (
-                "output",
-                OutputLayer(
-                    batch_size=batch_size, n_in=n_units[-2], n_units=n_units[-1]
-                ),
-            )
-        )
-<<<<<<< HEAD
-        self.bu_weights.set_(self.td_weights.T)
-        self.normalizer = 1 / (torch.sum(self.bu_weights, dim=0, keepdim=True) + 1)
-        self.bu_weights_normalized = self.bu_weights * self.normalizer
-=======
-        self.layers = nn.Sequential(OrderedDict(layers))
-
-    def clamp(self, input_data=None, output_data=None):
-        """Clamp input/output units unto a given state.
-
-        Parameters
-        ----------
-        input_data: tensor (batch_size, n_in) | None
-            The data to be clamped to the input layer. If left at ``None``, do not clamp
-            the input layer to anything.
-        output_data: tensor (batch_size, n_out) | None
-            The data to be clamped to the output layer. If left at ``None``, do not
-            clamp the output layer to anything.
-        """
-        if input_data is not None:
-            self.layers.input.clamp(input_data)
-        if output_data is not None:
-            self.layers.output.clamp(output_data)
-
-    def release_clamp(self):
-        """Release any clamps on the input and output units."""
-        self.layers.input.release_clamp()
-        self.layers.output.release_clamp()
-
-    def forward(self, input_data=None):
-        """Perform a forward pass throught the model.
-
-        Parameters
-        ----------
-        input_data: tensor (batch_size, n_in) | None
-            The data to be clamped to the input layer during the forward pass. If left
-            at ``None``, do not clamp the input layer to anything.
-
-        Returns
-        -------
-        output_data: tensor (batch_size, n_out)
-            The state of the output units in the model.
-        """
-        bu_err = self.layers.input(input_data)
-        for layer in self.layers[1:-1]:
-            bu_err = layer(bu_err)
-        output_data = self.layers.output(bu_err)
-        return output_data
-
-    def backward(self):
-        """Perform a backward pass through the model.
-
-        Returns
-        -------
-        reconstruction: tensor (batch_size, n_in)
-            The reconstruction of the input units made by the upper layers.
-        """
-        reconstruction = self.layers.output.backward()
-        for layer in self.layers[-2::-1]:
-            reconstruction = layer.backward(reconstruction)
-        return reconstruction
-
-    def train_weights(self, input_data, lr=0.01):
-        """Perform a training step, updating the weights.
-
-        For training to work properly, make sure to have the desired target output
-        clamped onto the output nodes before calling this.
-
-        Parameters
-        ----------
-        input_data: tensor (batch_size, n_in)
-            The data to be clamped to the input layer during the weight training pass.
-            If left at ``None``, do not clamp the input layer to anything.
-        lr : float
-            The learning rate to use when updating weights.
-        """
-        bu_errors = [self.layers.input(input_data)]
-        for layer in self.layers[1:-1]:
-            bu_errors.append(layer(bu_errors[-1]))
-        for layer, bu_err in zip(self.layers[1:], bu_errors):
-            layer.train_weights(bu_err, lr=lr)
-
-    def reset(self, batch_size=None):
-        """Reset the state of all units to small randomized values.
-
-        Parameters
-        ----------
-        batch_size : int | None
-            Optionally change the batch size used by the model.
-        """
-        if batch_size is not None:
-            self.batch_size = batch_size
-        for layer in self.layers:
-            layer.reset(batch_size)
->>>>>>> f73862f9
+    def extra_repr(self):
+        """Get some additional information about this module.
+
+        Returns
+        -------
+        out : str
+            Some extra information about this module.
+        """
+        return f"n_in={self.n_in}, n_units={self.n_units}"