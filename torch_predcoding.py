--- conflicted
+++ resolved
@@ -80,7 +80,7 @@
             "td_weights", nn.Parameter(td_weights, requires_grad=False)
         )
 
-        normalizer = 1 / (torch.sum(bu_weights, dim=0, keepdim=True))
+        normalizer = 1 / (torch.sum(bu_weights, dim=0, keepdim=True) + 1)
         self.register_buffer("normalizer", normalizer)
         self.register_buffer("bu_weights_normalized", bu_weights * normalizer)
 
@@ -124,13 +124,8 @@
             The bottom-up error that needs to propagate to the next layer.
         """
         if not self.clamped:
-<<<<<<< HEAD
-            self.state = torch.maximum(self.eps_2, self.state) * (
-                (bu_err @ self.bu_weights) # + (self.normalizer * self.td_err)
-=======
             self.state = torch.maximum(self.eps_1, self.state) * (
                 bu_err @ self.bu_weights
->>>>>>> 6f746f51
             )
         self.bu_err = self.state / torch.maximum(self.eps_2, self.reconstruction)
         self.td_err = self.reconstruction / torch.maximum(self.eps_1, self.state)
@@ -152,8 +147,7 @@
             that needs to be back-propagated.
         """
         self.reconstruction = reconstruction
-        # return self.state @ self.td_weights
-        return self.state @ (self.td_weights / self.td_weights.max(axis=0, keepdim=True)[0])
+        return self.state @ self.td_weights
 
     def clamp(self, state):
         """Clamp the units to a predefined state.
@@ -180,13 +174,6 @@
         lr : float
             The learning rate.
         """
-<<<<<<< HEAD
-        delta = self.state.T @ bu_err
-        delta /= torch.maximum(self.eps_2, self.state.sum(axis=0, keepdims=True)).T
-        delta = 1 + lr * (delta - 1)
-
-        td_weights = torch.clamp(self.td_weights * delta, 0, 1)
-=======
         ye = bu_err.T @ torch.minimum(self.eps_3, self.state)
         Vw = self.bu_weights / torch.maximum(
             self.eps_2, self.bu_weights.max(axis=0, keepdims=True)[0]
@@ -209,7 +196,6 @@
             axis=1, keepdims=True
         )[0] / torch.maximum(self.one, change)
         td_weights = torch.clamp(td_weights, 0)
->>>>>>> 6f746f51
         self.td_weights.set_(td_weights)
 
     def extra_repr(self):
@@ -428,11 +414,7 @@
             The new state of the units in this layer. This is the output of the model.
         """
         if not self.clamped:
-<<<<<<< HEAD
-            self.state = torch.maximum(self.eps_2, self.state) * (
-=======
             self.state = torch.maximum(self.eps_1, self.state) * (
->>>>>>> 6f746f51
                 bu_err @ self.bu_weights
             )
         return self.state
@@ -449,8 +431,7 @@
             Whether the normalize the top-down weights before computing the
             reconstruction. This is done in Samer et al. 2023.
         """
-        # return self.state @ self.td_weights
-        return self.state @ (self.td_weights / self.td_weights.max(axis=0, keepdim=True)[0])
+        return self.state @ self.td_weights
 
     def clamp(self, state):
         """Clamp the units to a predefined state.
@@ -477,13 +458,6 @@
         lr : float
             The learning rate.
         """
-<<<<<<< HEAD
-        delta = self.state.T @ bu_err
-        delta /= torch.maximum(self.eps_2, self.state.sum(axis=0, keepdims=True)).T
-        delta = 1 + lr * (delta - 1)
-
-        td_weights = torch.clamp(self.td_weights * delta, 0, 1)
-=======
         ye = bu_err.T @ torch.minimum(self.eps_3, self.state)
         Vw = self.bu_weights / torch.maximum(
             self.eps_2, self.bu_weights.max(axis=0, keepdims=True)[0]
@@ -506,7 +480,6 @@
             axis=1, keepdims=True
         )[0] / torch.maximum(self.one, change)
         td_weights = torch.clamp(td_weights, 0)
->>>>>>> 6f746f51
         self.td_weights.set_(td_weights)
 
     def extra_repr(self):
