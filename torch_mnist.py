--- conflicted
+++ resolved
@@ -86,11 +86,7 @@
 parser.add_argument(
     "--lr",
     type=float,
-<<<<<<< HEAD
-    default=0.001,
-=======
     default=0.1,
->>>>>>> 6f746f51
     metavar="LR",
     help="initial learning rate (default: 0.1)",
 )
@@ -100,6 +96,13 @@
     default=50,
     metavar="LR",
     help="step down learning rate after this amount of epochs (default: 50)",
+)
+parser.add_argument(
+    "--log-interval",
+    type=int,
+    default=10,
+    metavar="N",
+    help="how many batches to wait before logging training status",
 )
 parser.add_argument(
     "--no-cuda", action="store_true", default=False, help="disables CUDA training"
@@ -132,13 +135,8 @@
 model = PCModel(
     [
         InputLayer(n_units=28 * 28, batch_size=args.batch_size),
-<<<<<<< HEAD
-        MiddleLayer(n_in=28 * 28, n_units=500, batch_size=args.batch_size),
-        OutputLayer(n_in=500, n_units=10, batch_size=args.batch_size),
-=======
         MiddleLayer(n_in=28 * 28, n_units=5000, batch_size=args.batch_size),
         OutputLayer(n_in=5000, n_units=10, batch_size=args.batch_size),
->>>>>>> 6f746f51
     ]
 ).to(device)
 
@@ -146,11 +144,7 @@
 for epoch in range(args.epochs):
     if epoch % args.step_down == 0:
         lr /= 10
-<<<<<<< HEAD
-    train(args, model, device, train_loader, epoch, n_iter=50, freq=10, lr=lr)
-=======
     train(args, model, device, train_loader, epoch, n_iter=50, freq=50, lr=lr)
->>>>>>> 6f746f51
     test(model, device, test_loader, n_iter=50)
 
 # Save trained model
@@ -162,7 +156,7 @@
 model.reset(batch_size=10)
 model.release_clamp()
 target = (
-    F.one_hot(torch.tensor([0, 1, 2, 3, 4, 5, 6, 7, 8, 9]), 10).float().to(device) * 7
+    F.one_hot(torch.tensor([0, 1, 2, 3, 4, 5, 6, 7, 8, 9]), 10).float().to(device) * 30
 )
 model.clamp(input_data=None, output_data=target)
 recons = []
