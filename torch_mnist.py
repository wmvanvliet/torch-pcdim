import argparse

import matplotlib.pyplot as plt
import torch
import torch.nn.functional as F
from torchvision import datasets, transforms
from tqdm import tqdm

<<<<<<< HEAD
from torch_predcoding import (
    ConvLayer,
    MaxPoolLayer,
    FlattenLayer,
    InputLayer,
    MiddleLayer,
    OutputLayer,
    PCModel,
)
=======
from torch_model import PCModel
from torch_predcoding import InputLayer, MiddleLayer, OutputLayer
>>>>>>> 435ac943


def train(args, model, device, train_loader, epoch, n_iter=100, freq=10, lr=0.001):
    model.train()
    for batch_idx, (data, target) in tqdm(
        enumerate(train_loader), total=len(train_loader), unit="batches"
    ):
        data = data.to(device)
        target = F.one_hot(target, 10).float().to(device)
        model.reset(batch_size=len(data))
        model.clamp(data, target)
        for i in range(n_iter):
            model(data)
            model.backward()
            if (i + 1) % freq == 0:
                model.train_weights(data, lr=lr)
    model.release_clamp()


def test(model, device, test_loader, n_iter=20):
    model.eval()
    test_loss = 0
    correct = 0
    with torch.no_grad():
        for data, target in test_loader:
            data = data.to(device)
            target = target.to(device)
            model.release_clamp()
            model.reset(batch_size=len(data))
            for _ in range(n_iter):
                output = model(data)
                model.backward()
            test_loss += F.nll_loss(
                F.log_softmax(output, dim=1), target, reduction="sum"
            ).item()  # sum up batch loss
            pred = output.argmax(
                dim=1, keepdim=True
            )  # get the index of the max log-probability
            correct += pred.eq(target.view_as(pred)).sum().item()

    test_loss /= len(test_loader.dataset)

    print(
        "Average loss: {:.4f}, Accuracy: {}/{} ({:.0f}%)\n".format(
            test_loss,
            correct,
            len(test_loader.dataset),
            100.0 * correct / len(test_loader.dataset),
        )
    )


# Training settings
parser = argparse.ArgumentParser(description="PyTorch predictive coding MNIST Example")
parser.add_argument(
    "--batch-size",
    type=int,
    default=512,
    metavar="N",
    help="input batch size for training (default: 512)",
)
parser.add_argument(
    "--test-batch-size",
    type=int,
    default=1000,
    metavar="N",
    help="input batch size for testing (default: 1000)",
)
parser.add_argument(
    "--epochs",
    type=int,
    default=30,
    metavar="N",
    help="number of epochs to train (default: 30)",
)
parser.add_argument(
    "--lr",
    type=float,
    default=0.001,
    metavar="LR",
    help="initial learning rate (default: 0.001)",
)
parser.add_argument(
    "--step-down",
    type=int,
    default=10,
    metavar="LR",
    help="step down learning rate after this amount of epochs (default: 10)",
)
parser.add_argument(
    "--log-interval",
    type=int,
    default=10,
    metavar="N",
    help="how many batches to wait before logging training status",
)
parser.add_argument(
    "--no-cuda", action="store_true", default=False, help="disables CUDA training"
)
parser.add_argument(
    "--seed", type=int, default=1, metavar="S", help="random seed (default: 1)"
)
args = parser.parse_args()

# Torch configuration
use_cuda = not args.no_cuda and torch.cuda.is_available()
torch.manual_seed(args.seed)
device = torch.device("cuda" if use_cuda else "cpu")

# Load the dataset
train_kwargs = {"batch_size": args.batch_size}
test_kwargs = {"batch_size": args.test_batch_size}
if use_cuda:
    cuda_kwargs = {"num_workers": 0, "pin_memory": True, "shuffle": True}
    train_kwargs.update(cuda_kwargs)
    test_kwargs.update(cuda_kwargs)

transform = transforms.Compose([
    transforms.ToTensor(),
])

dataset1 = datasets.MNIST("./data", train=True, download=True, transform=transform)
dataset2 = datasets.MNIST("./data", train=False, transform=transform)
train_loader = torch.utils.data.DataLoader(dataset1, **train_kwargs)
test_loader = torch.utils.data.DataLoader(dataset2, **test_kwargs)

checkpoint = torch.load("data/MNIST/trained_forward_model.pkl", map_location="cpu")
# Build and train the model
model = PCModel(
    [
<<<<<<< HEAD
        InputLayer(n_units=(1, 28, 28), batch_size=args.batch_size),
        ConvLayer(
            n_in_channels=1,
            n_out_channels=16,
            kernel_size=5,
            in_width=28,
            batch_size=args.batch_size,
            padding=2,
            # bu_weights=checkpoint['state_dict']['hidden0.weight']
        ),
        MaxPoolLayer(kernel_size=2, batch_size=args.batch_size),
        FlattenLayer((16, 14, 14), batch_size=args.batch_size),
        OutputLayer(n_in=16 * 14 * 14, n_units=10, batch_size=args.batch_size), #, td_weights=checkpoint['state_dict']['output.weight'].T),
    ]
).to(device)
=======
        InputLayer(n_units=28 * 28, batch_size=args.batch_size),
        MiddleLayer(n_in=28 * 28, n_units=300, batch_size=args.batch_size),
        MiddleLayer(n_in=300, n_units=100, batch_size=args.batch_size),
        OutputLayer(n_in=100, n_units=10, batch_size=args.batch_size),
    ]
).to(device)

>>>>>>> 435ac943
lr = args.lr
test(model, device, test_loader, n_iter=20)
for epoch in range(args.epochs):
    if (epoch + 1) % args.step_down == 0:
        lr /= 10
    train(args, model, device, train_loader, epoch, n_iter=100, freq=10, lr=lr)
    test(model, device, test_loader, n_iter=100)

# Save trained model
checkpoint = dict(args.__dict__)
checkpoint["state_dict"] = model.state_dict()
torch.save(checkpoint, "data/MNIST/trained_model.pkl")

# Plot reconstruction of the digits
model.reset(batch_size=10)
model.release_clamp()
<<<<<<< HEAD
target = F.one_hot(torch.tensor([0, 1, 2, 3, 4, 5, 6, 7, 8, 9]), 10).float().to(device)
model.clamp(output_data=target)
=======
target = (
    F.one_hot(torch.tensor([0, 1, 2, 3, 4, 5, 6, 7, 8, 9]), 10).float().to(device) * 30
)
model.clamp(input_data=None, output_data=target)
>>>>>>> 435ac943
recons = []
for i in range(20):
    output = model(None)
    model.backward()
    recons.append(model.layers.input.state.cpu().reshape(10, 28, 28))
fig, axes = plt.subplots(nrows=10, ncols=20, figsize=(20, 10))
for i, r in enumerate(recons):
    for j in range(10):
        axes[j][i].imshow(r[j], vmin=0, vmax=1)
        axes[j][i].axis("off")
    axes[0][i].set_title(f"{i:02d}")
plt.tight_layout()
plt.savefig("mnist_reconstructions.png")<|MERGE_RESOLUTION|>--- conflicted
+++ resolved
@@ -6,20 +6,15 @@
 from torchvision import datasets, transforms
 from tqdm import tqdm
 
-<<<<<<< HEAD
 from torch_predcoding import (
     ConvLayer,
-    MaxPoolLayer,
+    AvgPoolLayer,
     FlattenLayer,
     InputLayer,
     MiddleLayer,
     OutputLayer,
-    PCModel,
 )
-=======
 from torch_model import PCModel
-from torch_predcoding import InputLayer, MiddleLayer, OutputLayer
->>>>>>> 435ac943
 
 
 def train(args, model, device, train_loader, epoch, n_iter=100, freq=10, lr=0.001):
@@ -150,7 +145,6 @@
 # Build and train the model
 model = PCModel(
     [
-<<<<<<< HEAD
         InputLayer(n_units=(1, 28, 28), batch_size=args.batch_size),
         ConvLayer(
             n_in_channels=1,
@@ -161,20 +155,11 @@
             padding=2,
             # bu_weights=checkpoint['state_dict']['hidden0.weight']
         ),
-        MaxPoolLayer(kernel_size=2, batch_size=args.batch_size),
+        AvgPoolLayer(kernel_size=2, batch_size=args.batch_size),
         FlattenLayer((16, 14, 14), batch_size=args.batch_size),
         OutputLayer(n_in=16 * 14 * 14, n_units=10, batch_size=args.batch_size), #, td_weights=checkpoint['state_dict']['output.weight'].T),
     ]
 ).to(device)
-=======
-        InputLayer(n_units=28 * 28, batch_size=args.batch_size),
-        MiddleLayer(n_in=28 * 28, n_units=300, batch_size=args.batch_size),
-        MiddleLayer(n_in=300, n_units=100, batch_size=args.batch_size),
-        OutputLayer(n_in=100, n_units=10, batch_size=args.batch_size),
-    ]
-).to(device)
-
->>>>>>> 435ac943
 lr = args.lr
 test(model, device, test_loader, n_iter=20)
 for epoch in range(args.epochs):
@@ -191,15 +176,8 @@
 # Plot reconstruction of the digits
 model.reset(batch_size=10)
 model.release_clamp()
-<<<<<<< HEAD
 target = F.one_hot(torch.tensor([0, 1, 2, 3, 4, 5, 6, 7, 8, 9]), 10).float().to(device)
 model.clamp(output_data=target)
-=======
-target = (
-    F.one_hot(torch.tensor([0, 1, 2, 3, 4, 5, 6, 7, 8, 9]), 10).float().to(device) * 30
-)
-model.clamp(input_data=None, output_data=target)
->>>>>>> 435ac943
 recons = []
 for i in range(20):
     output = model(None)
