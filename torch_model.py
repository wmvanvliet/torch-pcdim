"""A predictive coding model of the N400.

This is the model proposed by:

Nour Eddine, Samer, Trevor Brothers, Lin Wang, Michael Spratling, and Gina R. Kuperberg.
"A Predictive Coding Model of the N400". bioRxiv, 11 April 2023.
https://doi.org/10.1101/2023.04.10.536279.
"""
from collections import OrderedDict

import numpy as np
import torch
from torch import nn

from torch_predcoding import InputLayer, MiddleLayer, OutputLayer
from weights_nour_eddine_2023 import get_lex_repr, get_orth_repr

# These constants control the sensitivity of the model. Currently set to the values
# given in Nour Eddine et al. (2023).
eps_1 = 0.01
eps_2 = 0.0001


class PCModel(nn.Module):
    """Predictive coding model.

    Parameters
    ----------
    weights : Weights
        A dataclass containing information about the weights, as obtained by the
        ``get_weights()`` function. Make sure to load them with ``pre_normalize=False``.
    batch_size : int
        Number of words we compute per batch.
    """

    def __init__(self, weights, batch_size=512):
        super().__init__()
        self.device = "cpu"

        self.weights = weights
        self.batch_size = batch_size

        # For convenience, make these available as attributes of the model.
        self.orth_units = weights.orth_units
        self.lex_units = weights.lex_units
        self.sem_units = weights.sem_units
        self.ctx_units = weights.ctx_units

        # Setup model
        self.layers = nn.Sequential(
            OrderedDict(
                orth=InputLayer(
                    n_units=len(self.orth_units),
                    batch_size=batch_size,
                ),
                lex=MiddleLayer(
                    n_units=len(self.lex_units),
                    n_in=len(self.orth_units),
                    batch_size=batch_size,
<<<<<<< HEAD
                    td_weights=torch.as_tensor(self.weights.V_lex_orth).float(),
=======
                    bu_weights=torch.as_tensor(self.weights.W_orth_lex).float().T,
                    td_weights=torch.as_tensor(self.weights.V_lex_orth).float().T,
>>>>>>> f4a6c9af
                ),
                sem=MiddleLayer(
                    n_units=len(self.sem_units),
                    n_in=len(self.lex_units),
                    batch_size=batch_size,
<<<<<<< HEAD
                    td_weights=torch.as_tensor(self.weights.V_sem_lex).float(),
=======
                    bu_weights=torch.as_tensor(self.weights.W_lex_sem).float().T,
                    td_weights=torch.as_tensor(self.weights.V_sem_lex).float().T,
>>>>>>> f4a6c9af
                ),
                ctx=OutputLayer(
                    n_in=len(self.sem_units),
                    n_units=len(self.ctx_units),
                    batch_size=batch_size,
<<<<<<< HEAD
                    td_weights=torch.as_tensor(self.weights.V_ctx_sem).float(),
                ),
            )
        )

=======
                    bu_weights=torch.as_tensor(self.weights.W_sem_ctx).float().T,
                    td_weights=torch.as_tensor(self.weights.V_ctx_sem).float().T,
                ),
            )
        )

        # Apply frequency scaling to the top-down weights
        self.layers.lex.td_weights.set_(
            (self.layers.lex.td_weights + torch.tensor(weights.freq[:, None])).float()
            * (self.layers.lex.td_weights > 0)
        )
        self.layers.sem.td_weights.set_(
            (self.layers.sem.td_weights + torch.tensor(weights.freq[None, :])).float()
            * (self.layers.sem.td_weights > 0)
        )
        self.layers.ctx.td_weights.set_(
            (self.layers.ctx.td_weights + torch.tensor(weights.freq[:, None])).float()
            * (self.layers.ctx.td_weights > 0)
        )

>>>>>>> f4a6c9af
    def reset(self, batch_size=None):
        """Set the values of the units to their initial state.

        Parameters
        ----------
        batch_size : int | None
            Optionally you can change the batch size to use from now on.
        """
        for layer in self.layers:
            layer.reset(batch_size)

    def __call__(
        self, clamp_orth=None, clamp_ctx=None, cloze_prob=1.0, train_weights=False
    ):
        """Run the simulation on the given input batch for a single step.

        This implementation follows Algorithm 1 presented in the supplementary
        information of Nour Eddine et al. (2023).

        After calling this, the ``state_*``, ``bu_err_*``, ``td_err_*``, ``bias_*``, and
        ``rec_*`` attributes will have been updated. These can be used to probe the new
        state of the model.

        Parameters
        ----------
        clamp_orth : list[str] | "zeros" | None
            A list of words (of length equal to the batch size) to clamp onto the first
            layers of the model.
            When ``"zero"``, the input will be all zeros.
            When ``None``, the input is left unclamped.
        clamp_ctx : list[str] | None
            The words to clamp the control (dummy) units to.
            When ``None``, the control units are left unclamped.
        cloze_prob : float
            The cloze probability for the words clamped onto the control units.
        train_weights : bool
            Whether to end the step by updating the weight matrices.
        """
        if clamp_orth is not None:
            if clamp_orth == "zeros":
                # Clamp zeros onto the orth units.
                state_orth = torch.zeros_like(self.layers.orth.state).float()
            else:
                # Clamp orthograhic input onto the orth units.
                state_orth = torch.tensor(
                    np.array([get_orth_repr(word) for word in clamp_orth])
                ).float()
            state_orth = state_orth.to(self.device)
            self.layers.orth.clamp(state_orth)
        else:
            self.layers.orth.release_clamp()

        if clamp_ctx is not None:
            state_ctx = (
                torch.tensor(
                    np.array(
                        [
                            get_lex_repr(word, self.lex_units, cloze_prob=cloze_prob)
                            for word in clamp_ctx
                        ]
                    )
                )
                .float()
            )
            state_ctx = state_ctx.to(self.device)
            self.layers.ctx.clamp(state_ctx)
        else:
            self.layers.ctx.release_clamp()

        with torch.no_grad():
            # Forward pass
            prederr = [self.layers[0]()]
            for layer in self.layers[1:-1]:
                prederr.append(layer(prederr[-1]))
            output = self.layers[-1](prederr[-1])

            # Backward pass
            rec = self.layers[-1].backward()
            for layer in self.layers[-2:0:-1]:
                rec = layer.backward(rec)
            self.layers[0].backward(rec)

            # Update weights
            if train_weights:
                self.layers.lex.train_weights(prederr[0])
                # for layer, err in zip(self.layers[1:], prederr):
                #     layer.train_weights(err)

        return output

    def get_lex_sem_prederr(self):
        """Get current average lexico-semantic prediction error across the batch.

        Returns
        -------
        lex_sem_prederr : float
            The total lexico-semantic prediction error.
        """
        lex_prederr = self.layers.lex.bu_err.detach().cpu().sum(axis=1)
        sem_prederr = self.layers.sem.bu_err.detach().cpu().sum(axis=1)
        return torch.mean(lex_prederr + sem_prederr).item()

    def to(self, device):
        """Move model to a given GPU (or CPU).

        Parameters
        ----------
        device : str | torch.device
            The device to move the model to.

        Returns
        -------
        self : PCModel
            Returns the model itself for convenience.
        """
        super().to(device)
        self.device = device
        return self

    def cuda(self):
        """Move model to first available GPU.

        Returns
        -------
        self : PCModel
            Returns the model itself for convenience.
        """
        return self.to("cuda")

    def cpu(self):
        """Move model to first available CPU.

        Returns
        -------
        self : PCModel
            Returns the model itself for convenience.
        """
        return self.to("cpu")<|MERGE_RESOLUTION|>--- conflicted
+++ resolved
@@ -57,36 +57,18 @@
                     n_units=len(self.lex_units),
                     n_in=len(self.orth_units),
                     batch_size=batch_size,
-<<<<<<< HEAD
-                    td_weights=torch.as_tensor(self.weights.V_lex_orth).float(),
-=======
-                    bu_weights=torch.as_tensor(self.weights.W_orth_lex).float().T,
                     td_weights=torch.as_tensor(self.weights.V_lex_orth).float().T,
->>>>>>> f4a6c9af
                 ),
                 sem=MiddleLayer(
                     n_units=len(self.sem_units),
                     n_in=len(self.lex_units),
                     batch_size=batch_size,
-<<<<<<< HEAD
-                    td_weights=torch.as_tensor(self.weights.V_sem_lex).float(),
-=======
-                    bu_weights=torch.as_tensor(self.weights.W_lex_sem).float().T,
                     td_weights=torch.as_tensor(self.weights.V_sem_lex).float().T,
->>>>>>> f4a6c9af
                 ),
                 ctx=OutputLayer(
                     n_in=len(self.sem_units),
                     n_units=len(self.ctx_units),
                     batch_size=batch_size,
-<<<<<<< HEAD
-                    td_weights=torch.as_tensor(self.weights.V_ctx_sem).float(),
-                ),
-            )
-        )
-
-=======
-                    bu_weights=torch.as_tensor(self.weights.W_sem_ctx).float().T,
                     td_weights=torch.as_tensor(self.weights.V_ctx_sem).float().T,
                 ),
             )
@@ -106,7 +88,6 @@
             * (self.layers.ctx.td_weights > 0)
         )
 
->>>>>>> f4a6c9af
     def reset(self, batch_size=None):
         """Set the values of the units to their initial state.
 
